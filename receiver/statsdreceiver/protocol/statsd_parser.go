--- conflicted
+++ resolved
@@ -94,10 +94,7 @@
 	gauges                 map[statsDMetricDescription]pdata.InstrumentationLibraryMetrics
 	counters               map[statsDMetricDescription]pdata.InstrumentationLibraryMetrics
 	summaries              map[statsDMetricDescription]summaryMetric
-<<<<<<< HEAD
 	histograms             map[statsDMetricDescription]histogramMetric
-=======
->>>>>>> 55e85ef3
 	timersAndDistributions []pdata.InstrumentationLibraryMetrics
 	enableMetricType       bool
 	isMonotonicCounter     bool
@@ -114,13 +111,10 @@
 type summaryMetric struct {
 	points  []float64
 	weights []float64
-<<<<<<< HEAD
 }
 
 type histogramMetric struct {
 	agg *exponential.Aggregator
-=======
->>>>>>> 55e85ef3
 }
 
 type statsDMetric struct {
@@ -161,21 +155,10 @@
 }
 
 func (p *StatsDParser) Initialize(enableMetricType bool, isMonotonicCounter bool, sendTimerHistogram []TimerHistogramMapping) error {
-<<<<<<< HEAD
 	p.resetState(timeNowFunc())
 
 	p.histogramEvents.method = DefaultObserverType
 	p.timingEvents.method = DefaultObserverType
-=======
-	p.lastIntervalTime = timeNowFunc()
-	p.gauges = make(map[statsDMetricDescription]pdata.InstrumentationLibraryMetrics)
-	p.counters = make(map[statsDMetricDescription]pdata.InstrumentationLibraryMetrics)
-	p.timersAndDistributions = make([]pdata.InstrumentationLibraryMetrics, 0)
-	p.summaries = make(map[statsDMetricDescription]summaryMetric)
-
-	p.observeHistogram = DefaultObserverType
-	p.observeTimer = DefaultObserverType
->>>>>>> 55e85ef3
 	p.enableMetricType = enableMetricType
 	p.isMonotonicCounter = isMonotonicCounter
 	// Note: validation occurs in ("../".Config).vaidate()
@@ -226,14 +209,11 @@
 		metric.CopyTo(rm.InstrumentationLibraryMetrics().AppendEmpty())
 	}
 
-<<<<<<< HEAD
 	// Calculate the "now" timestamp once, since we've stopped
 	// aggregating for at least the entire duration of this call,
 	// which also preserves temporal alignment.
 	now := timeNowFunc()
 
-=======
->>>>>>> 55e85ef3
 	for desc, summaryMetric := range p.summaries {
 		buildSummaryMetric(
 			desc,
@@ -245,7 +225,6 @@
 		)
 	}
 
-<<<<<<< HEAD
 	for desc, histogramMetric := range p.histograms {
 		buildHistogramMetric(
 			desc,
@@ -257,19 +236,10 @@
 	}
 
 	p.resetState(now)
-=======
-	p.lastIntervalTime = timeNowFunc()
-	p.gauges = make(map[statsDMetricDescription]pdata.InstrumentationLibraryMetrics)
-	p.counters = make(map[statsDMetricDescription]pdata.InstrumentationLibraryMetrics)
-	p.timersAndDistributions = make([]pdata.InstrumentationLibraryMetrics, 0)
-	p.summaries = make(map[statsDMetricDescription]summaryMetric)
->>>>>>> 55e85ef3
 	return metrics
 }
 
-var timeNowFunc = func() time.Time {
-	return time.Now()
-}
+var timeNowFunc = time.Now
 
 func (p *StatsDParser) observerCategoryFor(t MetricType) ObserverCategory {
 	switch t {
@@ -328,7 +298,6 @@
 				p.summaries[parsedMetric.description] = summaryMetric{
 					points:  append(existing.points, raw.value),
 					weights: append(existing.weights, raw.count),
-<<<<<<< HEAD
 				}
 			}
 		case HistogramObserver:
@@ -345,8 +314,6 @@
 
 				p.histograms[parsedMetric.description] = histogramMetric{
 					agg: agg,
-=======
->>>>>>> 55e85ef3
 				}
 			}
 			// Note: rounding raw.count to uint64 below.
