--- conflicted
+++ resolved
@@ -389,16 +389,8 @@
 				*cfg = *tt.cfg
 			}
 
-<<<<<<< HEAD
 			set := processortest.NewNopCreateSettings()
 			logger, observed := observer.New(zap.InfoLevel) //	Disregards Debug
-=======
-			sink := new(consumertest.LogsSink)
-			set := processortest.NewNopSettings()
-			// Note: there is a debug-level log we are expecting when FailClosed
-			// causes a drop.
-			logger, observed := observer.New(zap.DebugLevel)
->>>>>>> 9396cd83
 			set.Logger = zap.New(logger)
 
 			tsp, err := newLogsProcessor(context.Background(), set, sink, cfg)
@@ -495,7 +487,7 @@
 				}
 
 				sink := new(consumertest.LogsSink)
-				set := processortest.NewNopCreateSettings()
+				set := processortest.NewNopSettings()
 				// Note: there is a debug-level log we are expecting when FailClosed
 				// causes a drop.
 				logger, observed := observer.New(zap.DebugLevel)
